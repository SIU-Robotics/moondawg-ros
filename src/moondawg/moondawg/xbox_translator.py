from shutil import move
from rclpy import init, shutdown, spin
from std_msgs.msg import Int8MultiArray, String
from diagnostic_msgs.msg import DiagnosticStatus
from rclpy.lifecycle import Node
from rclpy.parameter import Parameter
from sys import exit
from os import _exit

hardware_id = 0
forward = 'f'
backward = 'b'
left = 'l'
right = 'r'
up = 'u'
down = 'd'

class XboxTranslator(Node):


    def __init__(self):
        super().__init__(node_name='xbox_translator')

        # Set interval of heartbeat
        heartbeat_interval = 1

        # Initialize belt speeds and current speed
        self.belt_speeds = [100, 120, 130]
        self.belt_speed_index = 0

        # Initialize previous values to prevent serial flooding
        self.dpad_up = 0
        self.dpad_down = 0
        self.dpad_left = 0
        self.dpad_right = 0
        self.left_speed = 0
        self.right_speed = 0
        self.button_x = 0
        self.button_a = 0

        # Initialize parameters
        self.declare_parameters(
            namespace='',
            parameters=[
                ('xbox_translator/belt_speed', Parameter.Type.INTEGER, 0),
                ('xbox_translator/wheel_full_speed', Parameter.Type.INTEGER, 130),
                ('xbox_translator/wheel_full_stopped', Parameter.Type.INTEGER, 90),
            ])

        # Initialize diagnostics
        self.diag = DiagnosticStatus(name=self.get_name(), level=DiagnosticStatus.OK, hardware_id=str(hardware_id))
        self.diag_topic = self.create_publisher(DiagnosticStatus, 'xbox_translator_diag', 10)

        # Register subscriptions to the gamepad topics
        self.axis_subscription = self.create_subscription(Int8MultiArray, 'gamepad_axis', self.axis_callback, 10)
        self.button_subscription = self.create_subscription(Int8MultiArray, 'gamepad_button', self.button_callback, 10)

        # Register publisher for the serial topic
        self.serial_publisher = self.create_publisher(String, 'serial_topic', 10)

        # Create heartbeat callback timer
        self.heartbeat_timer = self.create_timer(heartbeat_interval, self.heartbeat)

    def parse_axis(self, data):
        return {
            "lstick_x": data[0],
            "lstick_y": data[1],
            "rstick_x": data[2],
            "rstick_y": data[3]
        }
    
    def calculate_speed(self, axis):

        # Get the full forward and full reverse speeds
        full_forward = self.get_parameter('xbox_translator/wheel_full_speed').value
        stopped = self.get_parameter('xbox_translator/wheel_full_stopped').value
        full_reverse = stopped - (full_forward - stopped)

        # If the sticks are close to the center, set the speeds to 0
        if axis["lstick_x"] < 15 and axis["lstick_x"] > -15 and axis["lstick_y"] < 15 and axis["lstick_y"] > -15:
            axis["lstick_x"] = 0
            axis["lstick_y"] = 0

        # Calculate the speeds
        speed = (-axis["lstick_y"]) * ((full_forward-full_reverse)/200) + stopped
        direction = (axis["lstick_x"]) * ((full_forward-full_reverse)/200) * 0.75
        left_speed = speed - direction
        right_speed = speed + direction

        # Constrain the speeds
        left_speed = round(max(full_reverse, min(left_speed, full_forward)))
        right_speed = round(max(full_reverse, min(right_speed, full_forward)))

        return left_speed, right_speed

    # This function is called when the gamepad axis data is received
    def axis_callback(self, request):
        try:
            # Parse the data from the request
            axis = self.parse_axis(request.data)
            
            left_speed, right_speed = self.calculate_speed(axis)

            # If the speeds are the same as the last time, don't re-send the message            
            if (left_speed == self.left_speed and right_speed == self.right_speed):
                return
            else:
                self.left_speed = left_speed
                self.right_speed = right_speed

            # Publish the message to the serial topic
            message = self.movement_string(left_speed, right_speed)
            self.serial_publisher.publish(message)

        except Exception as e:
            self.diag.level = DiagnosticStatus.ERROR
            self.diag.message = "Exception in gamepad axis callback."
            self.get_logger().error("Exception in gamepad axis callback:" + str(e))

    def parse_buttons(self, data):
        return {
            "dpad_up": data[12], 
            "dpad_down": data[13], 
            "dpad_left": data[14], 
            "dpad_right": data[15], 
            "button_x": data[3],
            "button_a": data[0]
        }

    # This function is called when the gamepad button data is received
    def button_callback(self, request):
        try:
            # Parse the data from the request
            data = request.data
            buttons = self.parse_buttons(data)

            # If the belt speed button is pressed (X), cycle the belt speed
            if (buttons["button_x"] and buttons["button_x"] != self.button_x):
                self.button_x = buttons["button_x"]
                self.belt_speed = (self.belt_speed + 1) % len(self.belt_speeds)
            elif (buttons["button_x"] == 0):
                self.button_x = 0

<<<<<<< HEAD
            # If dpad up or down is pressed, move the belt up or down
=======
            if (buttons["button_a"] != self.button_a):
                self.button_a = buttons["button_a"]
                message = self.vibrator_string(buttons["button_a"])
                self.serial_publisher.publish(message)

>>>>>>> e229c6e9
            if (buttons["dpad_up"] != self.dpad_up):
                message = self.belt_position_string(buttons["dpad_up"], up)
                self.serial_publisher.publish(message)
                self.dpad_up = buttons["dpad_up"]
            elif (buttons["dpad_down"] != self.dpad_down):
                message = self.belt_position_string(buttons["dpad_down"], down)
                self.serial_publisher.publish(message)
                self.dpad_down = buttons["dpad_down"]

            # If dpad right is pressed, start depositing
            if (buttons["dpad_right"] != self.dpad_right):
                message = self.deposit_string(buttons["dpad_right"], forward)
                self.serial_publisher.publish(message)
                self.dpad_right = buttons["dpad_right"]

            # If dpad left is pressed, start digging
            elif (buttons["dpad_left"] != self.dpad_left):
                message = self.belt_string(buttons["dpad_left"])
                self.serial_publisher.publish(message)
                self.dpad_left = buttons["dpad_left"]

            
            
        except Exception as e:
            self.diag.level = DiagnosticStatus.WARN
            self.diag.message = "Exception in gamepad button callback."
            self.get_logger().error("Exception in gamepad button callback:" + str(e))

    def heartbeat(self):
        self.diag_topic.publish(self.diag)
        self.parameter_topic.publish(self.get_parameters())

    def deposit_string(self, enabled, direction):
        string = String()
        string.data = f"d,{enabled},{direction}"
        return string
    
    def belt_string(self, enabled):
        string = String()
        string.data = f"b,{enabled},{self.belt_speeds[self.belt_speed]}"
        return string
    
    def belt_position_string(self, enabled, direction):
        string = String()
        string.data = f"g,{enabled},{direction}"
        return string

<<<<<<< HEAD
    def movement_string(self, lspeed, rspeed):
        string = String()
        string.data = f"m,{lspeed},{rspeed}"
        return string
=======
    def vibrator_string(self, enabled):
        string = String()
        string.data = f"v,{enabled},v"
        return string

>>>>>>> e229c6e9

def main(args=None):
    init(args=args)

    xbox_translator = XboxTranslator()

    try:
        spin(xbox_translator)
    except KeyboardInterrupt:
        xbox_translator.get_logger().warning('Ctrl-C pressed, shutting down...')
        try:
            exit(130)
        except:
            _exit(130)

    shutdown()

if __name__ == '__main__':
    main()<|MERGE_RESOLUTION|>--- conflicted
+++ resolved
@@ -141,15 +141,12 @@
             elif (buttons["button_x"] == 0):
                 self.button_x = 0
 
-<<<<<<< HEAD
             # If dpad up or down is pressed, move the belt up or down
-=======
             if (buttons["button_a"] != self.button_a):
                 self.button_a = buttons["button_a"]
                 message = self.vibrator_string(buttons["button_a"])
                 self.serial_publisher.publish(message)
 
->>>>>>> e229c6e9
             if (buttons["dpad_up"] != self.dpad_up):
                 message = self.belt_position_string(buttons["dpad_up"], up)
                 self.serial_publisher.publish(message)
@@ -197,18 +194,17 @@
         string.data = f"g,{enabled},{direction}"
         return string
 
-<<<<<<< HEAD
+        return string
+        
     def movement_string(self, lspeed, rspeed):
         string = String()
         string.data = f"m,{lspeed},{rspeed}"
         return string
-=======
     def vibrator_string(self, enabled):
         string = String()
         string.data = f"v,{enabled},v"
         return string
 
->>>>>>> e229c6e9
 
 def main(args=None):
     init(args=args)
