--- conflicted
+++ resolved
@@ -34,13 +34,9 @@
     </ul>
     <div id="axis-display"></div>
     <div id="button-display"></div>
-<<<<<<< HEAD
-    <div id="diagnostic-display"></div>
-    <div id="parameters-display"></div>
-=======
     <div id="controller_diag"></div>
     <div id="serial_diag"></div>
->>>>>>> 19679434
+    <div id="parameters-display"></div>
     <button id="subscribe-button">Subscribe</button>
     <br><br>
     <img src="novideo.png" id="video_out" width="800" height="600"></img>
